--- conflicted
+++ resolved
@@ -33,20 +33,12 @@
 
         public SpaceWarpGlobalConfiguration SpaceWarpConfiguration;
 
-<<<<<<< HEAD
-        internal List<Mod> allModScripts = new List<Mod>();
-        internal List<(string,ModInfo)> modLoadOrder = new List<(string,ModInfo)>();
-        internal List<(string,ModInfo)> loadedMods = new List<(string,ModInfo)>();
-        
-        public void Start()
-=======
         private readonly List<Mod> _allModScripts = new List<Mod>();
         private readonly List<(string, ModInfo)> _modLoadOrder = new List<(string, ModInfo)>();
-
+        public readonly List<(string,ModInfo)> LoadedMods = new List<(string,ModInfo)>();
         private static readonly List<(string, ModInfo)> AllEnabledModInfo = new List<(string, ModInfo)>();
 
         protected override void Start()
->>>>>>> dac0de7e
         {
             base.Start();
 
@@ -382,7 +374,7 @@
                 _modLogger.Critical($"Exception in {modName} Initialize(): {exception}");
             }
 
-            loadedMods.Add((modName, info));
+            LoadedMods.Add((modName, info));
         }
 
         /// <summary>
@@ -403,7 +395,9 @@
             }
             InitModUI();
         }
-
+        /// <summary>
+        /// Initializes the UI for the mod list and configuration menu
+        /// </summary>
         private void InitModUI()
         {
             GameObject modUIObject = new GameObject();
