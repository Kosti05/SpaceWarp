--- conflicted
+++ resolved
@@ -10,13 +10,10 @@
 using Newtonsoft.Json;
 using SpaceWarp.API.Configuration;
 using SpaceWarp.API.Logging;
-<<<<<<< HEAD
 using SpaceWarp.API.AssetBundles;
-=======
 using SpaceWarp.API.Managers;
 using SpaceWarp.API.Mods;
 using SpaceWarp.API.Versions;
->>>>>>> cd50361b
 using SpaceWarp.Patching;
 using SpaceWarp.UI;
 
@@ -221,7 +218,7 @@
         {
             _modLogger.Info("Initializing mod assets");
 
-            foreach ((string modName, ModInfo info) in modLoadOrder)
+            foreach ((string modName, ModInfo info) in _modLoadOrder)
             {
                 string modFolder = MODS_FULL_PATH + "/" + modName;
 
