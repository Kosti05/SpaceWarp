--- conflicted
+++ resolved
@@ -31,22 +31,13 @@
 {
     private BaseModLogger _modLogger;
 
-    private const string MODS_FOLDER_NAME = "Mods";
-#if DOORSTOP_BUILD
+        private const string MODS_FOLDER_NAME = "Mods";
+        #if DOORSTOP_BUILD
         public static string SPACE_WARP_PATH = Directory.GetParent(Path.GetDirectoryName(Assembly.GetExecutingAssembly().Location)).FullName + "/";
-<<<<<<< HEAD
         #else
         public static string SPACE_WARP_PATH = Directory.GetParent(Path.GetDirectoryName(Assembly.GetExecutingAssembly().Location)).Parent.Parent.FullName + "/SpaceWarp/";
         #endif
         public static string MODS_FULL_PATH = SPACE_WARP_PATH + MODS_FOLDER_NAME;
-        
-        public static string ADDRESSABLES_PATH = Directory.GetParent(Application.dataPath) + "/SpaceWarp/.addressables";
-=======
-#else
-    public static string SPACE_WARP_PATH = Directory.GetParent(Path.GetDirectoryName(Assembly.GetExecutingAssembly().Location)).Parent.Parent.FullName + "/SpaceWarp/";
-#endif
-    public static string MODS_FULL_PATH = SPACE_WARP_PATH + MODS_FOLDER_NAME;
->>>>>>> 9eae7bbe
 
     public SpaceWarpGlobalConfiguration SpaceWarpConfiguration;
 
@@ -641,48 +632,6 @@
         {
             ToolbarBackend.AddButton(button.text, button.icon, button.ID, button.action);
         }
-
-        public void InitializeAddressablesFolder()
-        {
-            LoadSpaceWarpAddressables();
-        }
-
-        public IEnumerator LoadAddressable(string catalog)
-        {
-            AsyncOperationHandle<IResourceLocator> operation = Addressables.LoadContentCatalogAsync(catalog, null);
-            yield return operation;
-            if (operation.Status == AsyncOperationStatus.Failed)
-            {
-                _modLogger.Error($"Failed to load addressables catalog {catalog}");
-            }
-            else
-            {
-                _modLogger.Info($"Loaded addressables catalog {catalog}");
-                var locator = operation.Result;
-                Game.Assets.RegisterResourceLocator(locator);
-            }
-        }
-
-        public void LoadSpaceWarpAddressables()
-        {
-            string addressablesPath = SPACE_WARP_PATH + "/addressables";
-            string catalogPath = addressablesPath + "/catalog.json";
-            if (File.Exists(catalogPath))
-            {
-                LoadAddressable(catalogPath);
-            }
-        }
-        
-        public void LoadSingleModAddressables(string modID, ModInfo info)
-        {
-            string modFolder = MODS_FULL_PATH + "/" + modID;
-            string addressablesPath = modFolder + "/addressables";
-            string catalogPath = addressablesPath + "/catalog.json";
-            if (File.Exists(catalogPath))
-            {
-                LoadAddressable(catalogPath);
-            }
-        }
     }
 
     /// <summary>
@@ -715,4 +664,46 @@
 
         return Sprite.Create(tex, new Rect(0, 0, size, size), new Vector2(0.5f, 0.5f));
     }
+
+    public void InitializeAddressablesFolder()
+    {
+        LoadSpaceWarpAddressables();
+    }
+
+    public IEnumerator LoadAddressable(string catalog)
+    {
+        AsyncOperationHandle<IResourceLocator> operation = Addressables.LoadContentCatalogAsync(catalog, null);
+        yield return operation;
+        if (operation.Status == AsyncOperationStatus.Failed)
+        {
+            _modLogger.Error($"Failed to load addressables catalog {catalog}");
+        }
+        else
+        {
+            _modLogger.Info($"Loaded addressables catalog {catalog}");
+            var locator = operation.Result;
+            Game.Assets.RegisterResourceLocator(locator);
+        }
+    }
+
+    public void LoadSpaceWarpAddressables()
+    {
+        string addressablesPath = SPACE_WARP_PATH + "/addressables";
+        string catalogPath = addressablesPath + "/catalog.json";
+        if (File.Exists(catalogPath))
+        {
+            StartCoroutine(LoadAddressable(catalogPath));
+        }
+    }
+    
+    public void LoadSingleModAddressables(string modID, ModInfo info)
+    {
+        string modFolder = MODS_FULL_PATH + "/" + modID;
+        string addressablesPath = modFolder + "/addressables";
+        string catalogPath = addressablesPath + "/catalog.json";
+        if (File.Exists(catalogPath))
+        {
+            StartCoroutine(LoadAddressable(catalogPath));
+        }
+    }
 }