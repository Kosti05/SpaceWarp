﻿using System;
using System.Collections.Generic;
using KSP.Game;
using KSP.Sim.impl;
using UnityEngine;
using SpaceWarp.API.AssetBundles;
using KSP.Logging;
using static KSP.Map.impl.Targeting.Sample;
using static RTG.Object2ObjectSnap;
using UnityEngine.UI;
using BepInEx.Logging;

namespace SpaceWarp.UI
{
    public class SpaceWarpConsole : KerbalBehavior
    {
        private static bool _loaded;

        private bool _drawUI;
        private Rect _windowRect;

        private int _windowWidth = 350;
        private int _windowHeight = 700;

        private static GUIStyle _boxStyle;
        private static Vector2 _scrollPosition;

<<<<<<< HEAD
        public GUISkin _spaceWarpUISkin;

        private readonly List<string> _debugMessages = new List<string>();
=======
>>>>>>> f202237c

        public void Start()
        {
            if (_loaded)
            {
                Destroy(this);
            }

            _loaded = true;
        }

        private void Awake()
        {

            _windowWidth = (int)(Screen.width * 0.5f);
            _windowHeight = (int)(Screen.height * 0.5f);
            _windowRect = new Rect((Screen.width * 0.15f), (Screen.height * 0.15f),0, 0);

            ResourceManager.TryGetAsset($"space_warp/swconsoleui/spacewarpConsole.guiskin", out _spaceWarpUISkin);
        }

        private void OnGUI()
        {
            GUI.skin = _spaceWarpUISkin;
            if (!_drawUI)
            {
                return;
            }

            int controlID = GUIUtility.GetControlID(FocusType.Passive);
            string header = $"spacewarp.console";
            GUILayoutOption width = GUILayout.Width((float)(_windowWidth * 0.8));
            GUILayoutOption height = GUILayout.Height((float)(_windowHeight * 0.8));

            _windowRect = GUILayout.Window(controlID, _windowRect, DrawConsole, header, width, height);
        }
        
        private void Update()
        {
            if (Input.GetKey(KeyCode.LeftAlt) && Input.GetKeyDown(KeyCode.C))
            {
                _drawUI = !_drawUI;
            }
        }

        private void DrawConsole(int windowID)
        {
            _boxStyle = GUI.skin.GetStyle("Box");
            GUILayout.BeginVertical();
            _scrollPosition = GUILayout.BeginScrollView(_scrollPosition, false, true);
<<<<<<< HEAD

            foreach (string debugMessage in _debugMessages)
=======
            
            foreach (string debugMessage in SpaceWarpConsoleLogListener.DebugMessages)
>>>>>>> f202237c
            {
                GUILayout.Label(debugMessage);
            }

            GUILayout.EndScrollView();
            GUILayout.BeginHorizontal();

            if (GUILayout.Button("Close"))
            {
                _drawUI = false;
            }

            if (GUILayout.Button("Clear"))
            {
                SpaceWarpConsoleLogListener.DebugMessages.Clear();
            }

            if (GUILayout.Button("Clear Control Locks"))
            {
                GameManager.Instance.Game.ViewController.inputLockManager.ClearControlLocks();
            }

            GUILayout.EndHorizontal();
            GUILayout.EndVertical();
            GUI.DragWindow(new Rect(0, 0, 10000, 500));
        }
    }
}<|MERGE_RESOLUTION|>--- conflicted
+++ resolved
@@ -25,12 +25,9 @@
         private static GUIStyle _boxStyle;
         private static Vector2 _scrollPosition;
 
-<<<<<<< HEAD
         public GUISkin _spaceWarpUISkin;
 
         private readonly List<string> _debugMessages = new List<string>();
-=======
->>>>>>> f202237c
 
         public void Start()
         {
@@ -81,13 +78,8 @@
             _boxStyle = GUI.skin.GetStyle("Box");
             GUILayout.BeginVertical();
             _scrollPosition = GUILayout.BeginScrollView(_scrollPosition, false, true);
-<<<<<<< HEAD
-
-            foreach (string debugMessage in _debugMessages)
-=======
             
             foreach (string debugMessage in SpaceWarpConsoleLogListener.DebugMessages)
->>>>>>> f202237c
             {
                 GUILayout.Label(debugMessage);
             }
