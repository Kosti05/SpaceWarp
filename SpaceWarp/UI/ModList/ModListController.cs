--- conflicted
+++ resolved
@@ -69,11 +69,7 @@
     private static readonly IReadOnlyList<string> NoToggleGuids = new List<string>
     {
         SpaceWarpPlugin.ModGuid,
-<<<<<<< HEAD
-        UitkForKsp2.UitkForKsp2Plugin.ModGuid,
-=======
         UitkForKsp2Plugin.ModGuid,
->>>>>>> d298f681
         ConfigurationManager.ConfigurationManager.GUID
     };
 
@@ -126,31 +122,8 @@
         }
 
         _container = document.rootVisualElement;
-<<<<<<< HEAD
-
-        SetupWindow();
-    }
-
-    private void SetupWindow()
-    {
-        _container.style.visibility = Visibility.Hidden;
-        _container.RegisterCallback<GeometryChangedEvent>(CenterWindow);
-    }
-
-    private void CenterWindow(GeometryChangedEvent evt)
-    {
-        var root = _container.hierarchy[0];
-        root.transform.position = new Vector3(
-            (Screen.width - root.boundingBox.width) / 2,
-            (Screen.height - root.boundingBox.height) / 2
-        );
-        _container.style.display = DisplayStyle.None;
-        _container.style.visibility = Visibility.Visible;
-        _container.UnregisterCallback<GeometryChangedEvent>(CenterWindow);
-=======
         _container[0].CenterByDefault();
         HideWindow();
->>>>>>> d298f681
     }
 
     private void InitializeElements()
