--- conflicted
+++ resolved
@@ -289,12 +289,9 @@
         nameof(Module_Color.OnInitialize))]
     internal static void Postfix(Module_Color __instance)
     {
+
         var partName = __instance.OABPart is not null ? __instance.OABPart.PartName : __instance.part.Name;
         var trimmedPartName = TrimPartName(partName);
-<<<<<<< HEAD
-=======
-
->>>>>>> aa04c41f
         if (DeclaredParts.Count > 0 && _allParts.Contains(trimmedPartName))
         {
             var mat = new Material(_ksp2Opaque);
