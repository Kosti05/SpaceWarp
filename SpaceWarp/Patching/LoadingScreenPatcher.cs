--- conflicted
+++ resolved
@@ -13,19 +13,13 @@
     public class LoadingScreenPatcher
     {
         public static void AddModLoadingScreens()
-        {
-<<<<<<< HEAD
-            gameManager.LoadingFlow.AddAction(new ReadingModsAction("Resolving Space Warp Mod Load Order",spaceWarpManager));
-			gameManager.LoadingFlow.AddAction(new LoadAssetsAction("Loading Space Warp Assets", spaceWarpManager));
-			gameManager.LoadingFlow.AddAction(new LoadModsAction("Loading Space Warp Mods",spaceWarpManager));
-            gameManager.LoadingFlow.AddAction(new AfterModsLoadedAction("Space Warp Mod Post-Initialization",spaceWarpManager));
-=======
+        {	
             GameManager gameManager = GameManager.Instance;
 
             gameManager.LoadingFlow.AddAction(new ReadingModsAction("Resolving Space Warp Mod Load Order"));
-            gameManager.LoadingFlow.AddAction(new LoadModsAction("Loading Space Warp Mods"));
+            gameManager.LoadingFlow.AddAction(new LoadAssetsAction("Loading Space Warp Assets"));
+			gameManager.LoadingFlow.AddAction(new LoadModsAction("Loading Space Warp Mods"));
             gameManager.LoadingFlow.AddAction(new AfterModsLoadedAction("Space Warp Mod Post-Initialization"));
->>>>>>> cd50361b
         }
     }
 }