--- conflicted
+++ resolved
@@ -41,8 +41,8 @@
 
     // internal static IReadOnlyList<(PluginInfo, ModInfo)> DisabledInfoPlugins;
     // internal static IReadOnlyList<PluginInfo> DisabledNonInfoPlugins;
-    internal static List<SpaceWarpPluginDescriptor> DisabledPlugins = new();
-    internal static List<(string, bool)> PluginGuidEnabledStatus = new();
+    internal static IReadOnlyList<SpaceWarpPluginDescriptor> DisabledPlugins;
+    internal static IReadOnlyList<(string, bool)> PluginGuidEnabledStatus;
     internal static IReadOnlyList<SpaceWarpErrorDescription> ErroredPlugins;
     
 
@@ -50,7 +50,7 @@
     internal static readonly Dictionary<string, bool> ModsOutdated = new();
     internal static readonly Dictionary<string, bool> ModsUnsupported = new();
 
-    internal static List<SpaceWarpPluginDescriptor> InternalModLoaderMods = new();
+    internal static List<SpaceWarpPluginDescriptor> InternalModLoaderMods;
 
 
     private static GUISkin _skin;
@@ -81,6 +81,7 @@
     }
     internal static void GetAllPlugins()
     {
+        var pluginGuidEnabledStatus = new List<(string, bool)>();
 #pragma warning disable CS0618
         var spaceWarpPlugins = Chainloader.Plugins.OfType<BaseSpaceWarpPlugin>().ToList();
         var modDescriptors = new List<SpaceWarpPluginDescriptor>();
@@ -91,20 +92,23 @@
 
         GetCodeBasedNonSpaceWarpPlugins(spaceWarpPlugins, ignoredGUIDs, modDescriptors,allErroredPlugins);
 
-
-        GetDisabledPlugins(DisabledPlugins);
-
-        GetCodelessSpaceWarpPlugins(ignoredGUIDs, modDescriptors, allErroredPlugins,DisabledPlugins);
+        var disabledPlugins = new List<SpaceWarpPluginDescriptor>();
+
+        GetDisabledPlugins(disabledPlugins);
+
+        GetCodelessSpaceWarpPlugins(ignoredGUIDs, modDescriptors, allErroredPlugins,disabledPlugins);
         
-        GetBepInExErroredPlugins(ignoredGUIDs,allErroredPlugins,modDescriptors,DisabledPlugins);
+        GetBepInExErroredPlugins(ignoredGUIDs,allErroredPlugins,modDescriptors,disabledPlugins);
 
         ValidateSpec13Dependencies(allErroredPlugins, modDescriptors);
 
-        GetTrueDependencyErrors(allErroredPlugins, modDescriptors, DisabledPlugins);
-
-        SetupDisabledPlugins(modDescriptors, allErroredPlugins, DisabledPlugins, PluginGuidEnabledStatus);
+        GetTrueDependencyErrors(allErroredPlugins, modDescriptors, disabledPlugins);
+
+        SetupDisabledPlugins(modDescriptors, allErroredPlugins, disabledPlugins, pluginGuidEnabledStatus);
         
         AllPlugins = modDescriptors;
+        DisabledPlugins = disabledPlugins;
+        PluginGuidEnabledStatus = pluginGuidEnabledStatus;
         // Now we must do some funky shit :)
         
         ErroredPlugins = allErroredPlugins;
@@ -171,7 +175,7 @@
         if (plugin.SWInfo.Spec < SpecVersion.V1_3) return true;
         foreach (var dep in plugin.SWInfo.Dependencies)
         {
-            var descriptor = modDescriptors.FirstOrDefault(x => string.Equals(x.Guid, dep.ID, StringComparison.InvariantCultureIgnoreCase));
+            var descriptor = modDescriptors.FirstOrDefault(x => x.Guid == dep.ID);
             if (descriptor == null)
             {
                 missingDependencies.Add(dep.ID);
@@ -247,13 +251,8 @@
         foreach (var dependency in descriptor.SWInfo.Dependencies)
         {
             Logger.LogInfo($"({descriptor.Name}) Attempting to check if dependency is resolved: {dependency.ID}");
-<<<<<<< HEAD
-            var info = spaceWarpInfos.FirstOrDefault(x => x.Guid == dependency.ID) ??
+            var info = spaceWarpInfos.FirstOrDefault(x => string.Equals(x.Guid, dependency.ID, StringComparison.InvariantCultureIgnoreCase)) ??
                        codelessInfosInOrder.FirstOrDefault(x => string.Equals(x.Guid, dependency.ID, StringComparison.InvariantCultureIgnoreCase));
-=======
-            var info = spaceWarpInfos.FirstOrDefault(x => string.Equals(x.Guid, dependency.ID, StringComparison.InvariantCultureIgnoreCase)) ??
-                       codelessInfosInOrder.FirstOrDefault(x => x.Guid == dependency.ID);
->>>>>>> e2a2d267
             if (info == null || !VersionUtility.IsSupported(info.SWInfo.Version, dependency.Version.Min,
                     dependency.Version.Max)) return false;
         }
