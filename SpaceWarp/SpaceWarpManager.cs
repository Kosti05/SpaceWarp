﻿using System;
using System.Collections.Generic;
using System.IO;
using System.Reflection;
using BepInEx;
using BepInEx.Bootstrap;
using BepInEx.Configuration;
using BepInEx.Logging;
using Mono.Cecil;
using SpaceWarpPatcher;
using Newtonsoft.Json;
using SpaceWarp.API.Assets;
using SpaceWarp.API.Loading;
using SpaceWarp.API.Mods;
using SpaceWarp.API.Mods.JSON;
using SpaceWarp.API.UI.Appbar;
using SpaceWarp.API.Versions;
using SpaceWarp.Backend.Modding;
using SpaceWarp.Backend.UI.Appbar;
using SpaceWarp.InternalUtilities;
using SpaceWarp.Patching.LoadingActions;
using SpaceWarp.UI.Console;
using SpaceWarp.UI.ModList;
using UnityEngine;

namespace SpaceWarp;

/// <summary>
///     Handles all the SpaceWarp initialization and mod processing.
/// </summary>
internal static class SpaceWarpManager
{
    internal static ManualLogSource Logger;
    internal static ConfigurationManager.ConfigurationManager ConfigurationManager;

    internal static string SpaceWarpFolder;
    // The plugin can be null
    internal static IList<SpaceWarpPluginDescriptor> AllPlugins;
    // internal static IReadOnlyList<BaseUnityPlugin> NonSpaceWarpPlugins;
    // internal static IReadOnlyList<(BaseUnityPlugin, ModInfo)> NonSpaceWarpInfos;

    // internal static IReadOnlyList<(PluginInfo, ModInfo)> DisabledInfoPlugins;
    // internal static IReadOnlyList<PluginInfo> DisabledNonInfoPlugins;
    internal static List<SpaceWarpPluginDescriptor> DisabledPlugins = new();
    internal static List<(string, bool)> PluginGuidEnabledStatus = new();
    internal static IReadOnlyList<SpaceWarpErrorDescription> ErroredPlugins;
    


    internal static readonly Dictionary<string, bool> ModsOutdated = new();
    internal static readonly Dictionary<string, bool> ModsUnsupported = new();

    internal static List<SpaceWarpPluginDescriptor> InternalModLoaderMods = new();


    private static GUISkin _skin;

    public static ModListController ModListController { get; internal set; }
    
    public static SpaceWarpConsole SpaceWarpConsole { get; internal set; }

    
    [Obsolete("Spacewarps support for IMGUI will not be getting updates, please use UITK instead")]
    internal static GUISkin Skin
    {
        get
        {
            if (!_skin)
            {
                AssetManager.TryGetAsset($"{SpaceWarpPlugin.ModGuid}/swconsoleui/spacewarpconsole.guiskin", out _skin);
            }

            return _skin;
        }
    }

    internal static ConfigFile FindOrCreateConfigFile(string guid)
    {
        var path = $"{Paths.ConfigPath}/{guid}.cfg";
        return new ConfigFile(path, true);
    }
    internal static void GetAllPlugins()
    {
#pragma warning disable CS0618
        var spaceWarpPlugins = Chainloader.Plugins.OfType<BaseSpaceWarpPlugin>().ToList();
        var modDescriptors = new List<SpaceWarpPluginDescriptor>();
        var ignoredGUIDs = new List<string>();
        var allErroredPlugins = new List<SpaceWarpErrorDescription>();

        GetCodeBasedSpaceWarpPlugins(spaceWarpPlugins, ignoredGUIDs, modDescriptors,allErroredPlugins);

        GetCodeBasedNonSpaceWarpPlugins(spaceWarpPlugins, ignoredGUIDs, modDescriptors,allErroredPlugins);


        GetDisabledPlugins(DisabledPlugins);

        GetCodelessSpaceWarpPlugins(ignoredGUIDs, modDescriptors, allErroredPlugins,DisabledPlugins);
        
        GetBepInExErroredPlugins(ignoredGUIDs,allErroredPlugins,modDescriptors,DisabledPlugins);

        ValidateSpec13Dependencies(allErroredPlugins, modDescriptors);

        GetTrueDependencyErrors(allErroredPlugins, modDescriptors, DisabledPlugins);

        SetupDisabledPlugins(modDescriptors, allErroredPlugins, DisabledPlugins, PluginGuidEnabledStatus);
        
        AllPlugins = modDescriptors;
        // Now we must do some funky shit :)
        
        ErroredPlugins = allErroredPlugins;
    }

    private static void SetupDisabledPlugins(
        IEnumerable<SpaceWarpPluginDescriptor> modDescriptors,
        IEnumerable<SpaceWarpErrorDescription> allErroredPlugins,
        IEnumerable<SpaceWarpPluginDescriptor> disabledPlugins,
        List<(string, bool)> pluginGuidEnabledStatus)
    {
        pluginGuidEnabledStatus.AddRange(modDescriptors.Select(plugin => (plugin.Guid, true)));

        pluginGuidEnabledStatus.AddRange(allErroredPlugins.Select(plugin => (plugin.Plugin.Guid, true)));

        pluginGuidEnabledStatus.AddRange(disabledPlugins.Select(plugin => (plugin.Guid, false)));
    }

    private static void GetTrueDependencyErrors(ICollection<SpaceWarpErrorDescription> allErroredPlugins,
        ICollection<SpaceWarpPluginDescriptor> modDescriptors, ICollection<SpaceWarpPluginDescriptor> disabledPlugins)
    {
        foreach (var erroredPlugin in allErroredPlugins)
        {
            if (erroredPlugin.MissingDependencies.Count == 0) continue;
            for (var i = erroredPlugin.MissingDependencies.Count - 1; i >= 0; i--)
            {
                var dep = erroredPlugin.MissingDependencies[i];
                if (modDescriptors.Any(x => x.Guid == dep))
                {
                    erroredPlugin.UnsupportedDependencies.Add(dep);
                    erroredPlugin.MissingDependencies.RemoveAt(i);
                } else if (allErroredPlugins.Any(x => x.Plugin.Guid == dep))
                {
                    erroredPlugin.ErroredDependencies.Add(dep);
                    erroredPlugin.MissingDependencies.RemoveAt(i);
                } else if (disabledPlugins.Any(x => x.Guid == dep))
                {
                    erroredPlugin.DisabledDependencies.Add(dep);
                    erroredPlugin.MissingDependencies.RemoveAt(i);
                }
            }
        }
    }

    private static void ValidateSpec13Dependencies(ICollection<SpaceWarpErrorDescription> allErroredPlugins,
        IList<SpaceWarpPluginDescriptor> modDescriptors)
    {
        for (var i = modDescriptors.Count - 1; i >= 0; i--)
        {
            var plugin = modDescriptors[i];
            if (AssertSpec13Dependencies(modDescriptors, plugin, out var missingDependencies)) continue;
            allErroredPlugins.Add(new SpaceWarpErrorDescription(plugin)
            {
                MissingDependencies = missingDependencies
            });
            modDescriptors.RemoveAt(i);
        }
    }

    private static bool AssertSpec13Dependencies(IList<SpaceWarpPluginDescriptor> modDescriptors, SpaceWarpPluginDescriptor plugin,
        out List<string> missingDependencies)
    {
        missingDependencies = new List<string>();
        if (plugin.SWInfo.Spec < SpecVersion.V1_3) return true;
        foreach (var dep in plugin.SWInfo.Dependencies)
        {
            var descriptor = modDescriptors.FirstOrDefault(x => string.Equals(x.Guid, dep.ID, StringComparison.InvariantCultureIgnoreCase));
            if (descriptor == null)
            {
                missingDependencies.Add(dep.ID);
                continue;
            }

            if (!VersionUtility.IsSupported(descriptor.SWInfo.Version, dep.Version.Min, dep.Version.Max))
            {
                missingDependencies.Add(descriptor.Guid);
            }
        }

        return missingDependencies.Count == 0;
    }

    private static void GetBepInExErroredPlugins(IReadOnlyCollection<string> ignoredGuids,
        ICollection<SpaceWarpErrorDescription> errorDescriptions, 
        IReadOnlyCollection<SpaceWarpPluginDescriptor> allLoadedPlugins,
        IReadOnlyCollection<SpaceWarpPluginDescriptor> allDisabledPlugins)
    {
        // Lets do some magic here by copying some code to just get all the plugin types
        var allPlugins = TypeLoader.FindPluginTypes(Paths.PluginPath,
            Chainloader.ToPluginInfo,
            Chainloader.HasBepinPlugins,
            "chainloader");
        foreach (var plugin in allPlugins)
        {
            foreach (var info in plugin.Value)
            {
                info.Location = plugin.Key;
                if (allLoadedPlugins.All(x => x.Guid != info.Metadata.GUID) &&
                    allDisabledPlugins.All(x => x.Guid != info.Metadata.GUID) &&
                    errorDescriptions.All(x => x.Plugin.Guid != info.Metadata.GUID) &&
                    !ignoredGuids.Contains(info.Metadata.GUID))
                {
                    errorDescriptions.Add(new SpaceWarpErrorDescription(new SpaceWarpPluginDescriptor(null,
                        info.Metadata.GUID,
                        info.Metadata.Name,
                        BepInExToSWInfo(info),
                        new DirectoryInfo(Path.GetDirectoryName(info.Location)!)))
                    {
                        MissingDependencies = info.Dependencies.Select(x => x.DependencyGUID)
                            .Where(guid => allLoadedPlugins.All(x => x.Guid != guid))
                            .ToList()
                    });
                }
            }
        }
    }
    
    private static void GetCodelessSpaceWarpPlugins(List<string> ignoredGUIDs,
        List<SpaceWarpPluginDescriptor> spaceWarpInfos,
        ICollection<SpaceWarpErrorDescription> errorDescriptions,
        IReadOnlyCollection<SpaceWarpPluginDescriptor> disabledPlugins)
    {
        var codelessInfos = new List<SpaceWarpPluginDescriptor>();
        FindAllCodelessSWInfos(codelessInfos,disabledPlugins);

        var codelessInfosInOrder =
            new List<SpaceWarpPluginDescriptor>();
        // Check for the dependencies on codelessInfos
        ResolveCodelessPluginDependencyOrder(ignoredGUIDs,
            spaceWarpInfos,
            codelessInfosInOrder,
            codelessInfos,
            errorDescriptions);
        spaceWarpInfos.AddRange(codelessInfosInOrder);
    }
    private static bool CodelessDependencyResolved(SpaceWarpPluginDescriptor descriptor,
        ICollection<SpaceWarpPluginDescriptor> spaceWarpInfos,
        IReadOnlyCollection<SpaceWarpPluginDescriptor> codelessInfosInOrder)
    {
        foreach (var dependency in descriptor.SWInfo.Dependencies)
        {
            Logger.LogInfo($"({descriptor.Name}) Attempting to check if dependency is resolved: {dependency.ID}");
<<<<<<< HEAD
            var info = spaceWarpInfos.FirstOrDefault(x => x.Guid == dependency.ID) ??
                       codelessInfosInOrder.FirstOrDefault(x => string.Equals(x.Guid, dependency.ID, StringComparison.InvariantCultureIgnoreCase));
=======
            var info = spaceWarpInfos.FirstOrDefault(x => string.Equals(x.Guid, dependency.ID, StringComparison.InvariantCultureIgnoreCase)) ??
                       codelessInfosInOrder.FirstOrDefault(x => x.Guid == dependency.ID);
>>>>>>> e2a2d267
            if (info == null || !VersionUtility.IsSupported(info.SWInfo.Version, dependency.Version.Min,
                    dependency.Version.Max)) return false;
        }

        return true;
    }
    private static void ResolveCodelessPluginDependencyOrder(ICollection<string> ignoredGUIDs,
        ICollection<SpaceWarpPluginDescriptor> spaceWarpInfos,
        List<SpaceWarpPluginDescriptor> codelessInfosInOrder,
        List<SpaceWarpPluginDescriptor> codelessInfos,
        ICollection<SpaceWarpErrorDescription> errorDescriptions)
    {
        var changed = true;
        while (changed)
        {
            changed = false;
            for (var i = codelessInfos.Count - 1; i >= 0; i--)
            {
                if (!CodelessDependencyResolved(codelessInfos[i],spaceWarpInfos,codelessInfosInOrder)) continue;
                codelessInfosInOrder.Add(codelessInfos[i]);
                codelessInfos.RemoveAt(i);
                changed = true;
            }
        }

        if (codelessInfos.Count <= 0) return;
        foreach (var info in codelessInfos)
        {
            Logger.LogError($"Missing dependency for codeless mod: {info.Name}, this mod will not be loaded");
            errorDescriptions.Add(new SpaceWarpErrorDescription(info)
            {
                MissingDependencies = info.SWInfo.Dependencies.Select(x => x.ID).ToList()
            });

        }
    }

    private static void FindAllCodelessSWInfos(ICollection<SpaceWarpPluginDescriptor> codelessInfos, IReadOnlyCollection<SpaceWarpPluginDescriptor> disabledPlugins)
    {
        var pluginPath = new DirectoryInfo(Paths.PluginPath);
        foreach (var swinfo in pluginPath.GetFiles("swinfo.json", SearchOption.AllDirectories))
        {
            ModInfo swinfoData;
            try
            {
                swinfoData = JsonConvert.DeserializeObject<ModInfo>(File.ReadAllText(swinfo.FullName));
            }
            catch
            {
                Logger.LogError($"Error reading metadata file: {swinfo.FullName}, this mod will be ignored");
                continue;
            }

            if (swinfoData.Spec < SpecVersion.V1_3)
            {
                Logger.LogWarning(
                    $"Found swinfo information for: {swinfoData.Name}, but its spec is less than v1.3, if this describes a \"codeless\" mod, it will be ignored");
                continue;
            }

            var guid = swinfoData.ModID;
            // If we already know about this mod, ignore it
            if (Chainloader.PluginInfos.ContainsKey(guid) || disabledPlugins.Any(x => x.Guid == guid)) continue;

            // Now we can just add it to our plugin list
            codelessInfos.Add(new SpaceWarpPluginDescriptor(new AssetOnlyMod(swinfoData.Name), guid, swinfoData.Name, swinfoData, swinfo.Directory,
                FindOrCreateConfigFile(guid)));
        }
    }

    private static void GetDisabledPlugins(ICollection<SpaceWarpPluginDescriptor> disabledPlugins)
    {
        var allDisabledPlugins = ChainloaderPatch.DisabledPlugins;
        foreach (var plugin in allDisabledPlugins)
        {
            GetSingleDisabledPlugin(disabledPlugins, plugin);
        }
    }

    private static void GetSingleDisabledPlugin(ICollection<SpaceWarpPluginDescriptor> disabledPlugins, PluginInfo plugin)
    {
        var folderPath = Path.GetDirectoryName(plugin.Location);
        var swInfoPath = Path.Combine(folderPath!, "swinfo.json");
        if (Path.GetFileName(folderPath) != "plugins" && File.Exists(swInfoPath))
        {
            try
            {
                var swInfo = JsonConvert.DeserializeObject<ModInfo>(File.ReadAllText(swInfoPath));
                disabledPlugins.Add(new SpaceWarpPluginDescriptor(null,
                    plugin.Metadata.GUID,
                    plugin.Metadata.Name,
                    swInfo,
                    new DirectoryInfo(folderPath)));
            }
            catch
            {
                disabledPlugins.Add(GetBepInExDescriptor(plugin));
            }
        }
        else
        {
            disabledPlugins.Add(GetBepInExDescriptor(plugin));
        }
    }

    private static void GetCodeBasedNonSpaceWarpPlugins(List<BaseSpaceWarpPlugin> spaceWarpPlugins,
        ICollection<string> ignoredGUIDs,
        ICollection<SpaceWarpPluginDescriptor> allPlugins,
        ICollection<SpaceWarpErrorDescription> errorDescriptions)
    {
        var allBiePlugins = Chainloader.Plugins.ToList();
        foreach (var plugin in allBiePlugins)
        {
            GetSingleBepInExOnlyPlugin(spaceWarpPlugins, ignoredGUIDs, allPlugins, errorDescriptions, plugin);
        }
#pragma warning restore CS0618
    }

    private static void GetSingleBepInExOnlyPlugin(List<BaseSpaceWarpPlugin> spaceWarpPlugins,
        ICollection<string> ignoredGUIDs,
        ICollection<SpaceWarpPluginDescriptor> allPlugins,
        ICollection<SpaceWarpErrorDescription> errorDescriptions,
        BaseUnityPlugin plugin)
    {
        if (spaceWarpPlugins.Contains(plugin as BaseSpaceWarpPlugin))
        {
            return;
        }

        var folderPath = Path.GetDirectoryName(plugin.Info.Location);
        var modInfoPath = Path.Combine(folderPath!, "swinfo.json");
        if (File.Exists(modInfoPath))
        {
            if (!TryReadModInfo(ignoredGUIDs, errorDescriptions, plugin, modInfoPath, folderPath,
                    out var metadata)) return;
            if (!AssertSpecificationCompliance(ignoredGUIDs, errorDescriptions, plugin, metadata, folderPath))
                return;
            allPlugins.Add(new SpaceWarpPluginDescriptor(null, plugin.Info.Metadata.GUID, metadata.Name,
                metadata, new DirectoryInfo(Path.GetDirectoryName(plugin.Info.Location)!)));
        }
        else
        {
            allPlugins.Add(GetBepInExDescriptor(plugin));
        }
    }

    private static SpaceWarpPluginDescriptor GetBepInExDescriptor(BaseUnityPlugin plugin)
    {
        return new SpaceWarpPluginDescriptor(null,
            plugin.Info.Metadata.GUID,
            plugin.Info.Metadata.Name,
            BepInExToSWInfo(plugin.Info),
            new DirectoryInfo(Path.GetDirectoryName(plugin.Info.Location)!),plugin.Config);
    }
    
    private static SpaceWarpPluginDescriptor GetBepInExDescriptor(PluginInfo info)
    {
        return new SpaceWarpPluginDescriptor(null,
            info.Metadata.GUID,
            info.Metadata.Name,
            BepInExToSWInfo(info),
            new DirectoryInfo(Path.GetDirectoryName(info.Location)!));
    }

    private static ModInfo BepInExToSWInfo(PluginInfo plugin)
    {
        var newInfo = new ModInfo
        {
            Spec = SpecVersion.V1_3,
            ModID = plugin.Metadata.GUID,
            Name = plugin.Metadata.Name,
            Author = "<unknown>",
            Description = "<unknown>",
            Source = "<unknown>",
            Version = plugin.Metadata.Version.ToString(),
            Dependencies = plugin.Dependencies.Select(x => new DependencyInfo
            {
                ID = x.DependencyGUID,
                Version = new SupportedVersionsInfo
                {
                    Min = x.MinimumVersion.ToString(),
                    Max = "*"
                }
            }).ToList(),
            SupportedKsp2Versions = new SupportedVersionsInfo
            {
                Min = "*",
                Max = "*"
            },
            VersionCheck = null,
            VersionCheckType = VersionCheckType.SwInfo
        };
        return newInfo;
    }

    private static void GetCodeBasedSpaceWarpPlugins(List<BaseSpaceWarpPlugin> spaceWarpPlugins,
        ICollection<string> ignoredGUIDs,
        ICollection<SpaceWarpPluginDescriptor> spaceWarpInfos,
        ICollection<SpaceWarpErrorDescription> errorDescriptions)
    {
        foreach (var plugin in spaceWarpPlugins.ToArray())
        {
            GetSingleSpaceWarpPlugin(ignoredGUIDs, spaceWarpInfos, errorDescriptions, plugin);
        }
    }

    private static void GetSingleSpaceWarpPlugin(ICollection<string> ignoredGUIDs, ICollection<SpaceWarpPluginDescriptor> spaceWarpInfos,
        ICollection<SpaceWarpErrorDescription> errorDescriptions, BaseSpaceWarpPlugin plugin)
    {
        var folderPath = Path.GetDirectoryName(plugin.Info.Location);
        plugin.PluginFolderPath = folderPath;
        if (!AssertFolderPath(ignoredGUIDs, errorDescriptions, plugin, folderPath)) return;

        var modInfoPath = Path.Combine(folderPath!, "swinfo.json");

        if (!AssertModInfoExistence(ignoredGUIDs, errorDescriptions, plugin, modInfoPath, folderPath)) return;

        if (!TryReadModInfo(ignoredGUIDs, errorDescriptions, plugin, modInfoPath, folderPath, out var metadata)) return;

        if (!AssertSpecificationCompliance(ignoredGUIDs, errorDescriptions, plugin, metadata, folderPath)) return;

        plugin.SpaceWarpMetadata = metadata;
        var directoryInfo = new FileInfo(modInfoPath).Directory;
        spaceWarpInfos.Add(new SpaceWarpPluginDescriptor(plugin,
            plugin.Info.Metadata.GUID,
            metadata.Name,
            metadata,
            directoryInfo,plugin.Config));
    }

    private static bool AssertSpecificationCompliance(ICollection<string> ignoredGUIDs,
        ICollection<SpaceWarpErrorDescription> errorDescriptions,
        BaseUnityPlugin plugin,
        ModInfo metadata,
        string folderPath) =>
        metadata.Spec < SpecVersion.V1_3 ||
        AssertSpecVersion13Compliance(ignoredGUIDs,
            errorDescriptions,
            plugin,
            metadata,
            folderPath);

    private static bool AssertSpecVersion13Compliance(ICollection<string> ignoredGUIDs,
        ICollection<SpaceWarpErrorDescription> errorDescriptions,
        BaseUnityPlugin plugin,
        ModInfo metadata,
        string folderPath) =>
        AssertMatchingModID(ignoredGUIDs, errorDescriptions, plugin, metadata, folderPath) &&
        AssertMatchingVersions(ignoredGUIDs, errorDescriptions, plugin, metadata, folderPath) &&
        AssertAllDependenciesAreSpecified(errorDescriptions, plugin, metadata, folderPath);

    private static bool AssertAllDependenciesAreSpecified(ICollection<SpaceWarpErrorDescription> errorDescriptions,
        BaseUnityPlugin plugin,
        ModInfo metadata,
        string folderPath)
    {
        var unspecifiedDeps = new List<string>();
        foreach (var dep in plugin.Info.Dependencies)
        {
            AssertDependencyIsSpecified(plugin, dep, metadata, unspecifiedDeps);
        }

        if (unspecifiedDeps.Count <= 0) return true;
        errorDescriptions.Add(new SpaceWarpErrorDescription(new SpaceWarpPluginDescriptor(plugin as BaseSpaceWarpPlugin, 
            plugin.Info.Metadata.GUID,
            plugin.Info.Metadata.Name,
            metadata,
            new DirectoryInfo(folderPath)))
        {
            UnspecifiedDependencies = unspecifiedDeps
        });
        return false;

    }

    private static void AssertDependencyIsSpecified(BaseUnityPlugin plugin,
        BepInDependency dep,
        ModInfo metadata,
        ICollection<string> unspecifiedDeps)
    {
        if (metadata.Dependencies.Any(x => x.ID == dep.DependencyGUID)) return;
        Logger.LogError(
            $"Found Space Warp Plugin {plugin.Info.Metadata.Name} that has an unspecified swinfo dependency found in its BepInDependencies: {dep.DependencyGUID}");
        unspecifiedDeps.Add(dep.DependencyGUID);
        metadata.Dependencies.Add(new DependencyInfo
        {
            ID = dep.DependencyGUID,
            Version = new SupportedVersionsInfo
            {
                Min = dep.MinimumVersion.ToString(),
                Max = "*"
            }
        });
    }

    private static bool AssertMatchingVersions(ICollection<string> ignoredGUIDs, ICollection<SpaceWarpErrorDescription> errorDescriptions,
        BaseUnityPlugin plugin, ModInfo metadata, string folderPath)
    {
        if (new Version(metadata.Version) == plugin.Info.Metadata.Version) return true;
        Logger.LogError(
            $"Found Space Warp plugin {plugin.Info.Metadata.Name} that's swinfo version does not match the plugin version, this mod will not be initialized");
        ignoredGUIDs.Add(plugin.Info.Metadata.GUID);
        errorDescriptions.Add(new SpaceWarpErrorDescription(new SpaceWarpPluginDescriptor(plugin as BaseSpaceWarpPlugin, 
            plugin.Info.Metadata.GUID,
            plugin.Info.Metadata.Name,
            metadata,
            new DirectoryInfo(folderPath)))
        {
            MismatchedVersion = true
        });
        return false;

    }

    private static bool AssertMatchingModID(ICollection<string> ignoredGUIDs, ICollection<SpaceWarpErrorDescription> errorDescriptions,
        BaseUnityPlugin plugin, ModInfo metadata, string folderPath)
    {
        var modID = metadata.ModID;
        if (modID == plugin.Info.Metadata.GUID) return true;
        Logger.LogError(
            $"Found Space Warp plugin {plugin.Info.Metadata.Name} that has an swinfo.json w/ spec version >= 1.3 that's ModID is not the same as the plugins GUID, This mod will not be initialized.");
        ignoredGUIDs.Add(plugin.Info.Metadata.GUID);
        errorDescriptions.Add(new SpaceWarpErrorDescription(new SpaceWarpPluginDescriptor(plugin as BaseSpaceWarpPlugin, 
            plugin.Info.Metadata.GUID,
            plugin.Info.Metadata.Name,
            metadata,
            new DirectoryInfo(folderPath)))
        {
            BadID = true
        });
        return false;

    }

    private static bool TryReadModInfo(ICollection<string> ignoredGUIDs, ICollection<SpaceWarpErrorDescription> errorDescriptions, BaseUnityPlugin plugin,
        string modInfoPath, string folderPath, out ModInfo metadata)
    {
        try
        {
            metadata = JsonConvert.DeserializeObject<ModInfo>(File.ReadAllText(modInfoPath));
        }
        catch
        {
            Logger.LogError(
                $"Error reading metadata for spacewarp plugin {plugin.Info.Metadata.Name}. This mod will not be initialized");
            ignoredGUIDs.Add(plugin.Info.Metadata.GUID);
            errorDescriptions.Add(new SpaceWarpErrorDescription(new SpaceWarpPluginDescriptor(
                plugin as BaseSpaceWarpPlugin, 
                plugin.Info.Metadata.GUID,
                plugin.Info.Metadata.Name,
                BepInExToSWInfo(plugin.Info),
                new DirectoryInfo(folderPath)))
            {
                MissingSwinfo = true
            });
            metadata = null;
            return false;
        }

        return true;
    }

    private static bool AssertModInfoExistence(ICollection<string> ignoredGUIDs, ICollection<SpaceWarpErrorDescription> errorDescriptions,
        BaseSpaceWarpPlugin plugin, string modInfoPath, string folderPath)
    {
        if (File.Exists(modInfoPath)) return true;
        Logger.LogError(
            $"Found Space Warp plugin {plugin.Info.Metadata.Name} without a swinfo.json next to it. This mod will not be initialized.");
        errorDescriptions.Add(new SpaceWarpErrorDescription(new SpaceWarpPluginDescriptor(plugin,
            plugin.Info.Metadata.GUID,
            plugin.Info.Metadata.Name,
            BepInExToSWInfo(plugin.Info),
            new DirectoryInfo(folderPath)))
        {
            MissingSwinfo = true
        });
        ignoredGUIDs.Add(plugin.Info.Metadata.GUID);
        return false;

    }

    private static bool AssertFolderPath(ICollection<string> ignoredGUIDs, ICollection<SpaceWarpErrorDescription> errorDescriptions,
        BaseSpaceWarpPlugin plugin, string folderPath)
    {
        if (Path.GetFileName(folderPath) != "plugins") return true;
        Logger.LogError(
            $"Found Space Warp mod {plugin.Info.Metadata.Name} in the BepInEx/plugins directory. This mod will not be initialized.");
        errorDescriptions.Add(new SpaceWarpErrorDescription(new SpaceWarpPluginDescriptor(plugin,
            plugin.Info.Metadata.GUID,
            plugin.Info.Metadata.Name,
            BepInExToSWInfo(plugin.Info),
            new DirectoryInfo(folderPath)))
        {
            BadDirectory = true
        });
        ignoredGUIDs.Add(plugin.Info.Metadata.GUID);
        return false;

    }

    public static void Initialize(SpaceWarpPlugin spaceWarpPlugin)
    {
        Logger = SpaceWarpPlugin.Logger;

        SpaceWarpFolder = Path.GetDirectoryName(spaceWarpPlugin.Info.Location);

        AppbarBackend.AppBarInFlightSubscriber.AddListener(Appbar.LoadAllButtons);
        AppbarBackend.AppBarOABSubscriber.AddListener(Appbar.LoadOABButtons);
    }


    internal static void CheckKspVersions()
    {
        var kspVersion = typeof(VersionID).GetField("VERSION_TEXT", BindingFlags.Static | BindingFlags.Public)
            ?.GetValue(null) as string;
        foreach (var plugin in AllPlugins)
        {
            // CheckModKspVersion(plugin.Info.Metadata.GUID, plugin.SpaceWarpMetadata, kspVersion);
            CheckModKspVersion(plugin.Guid, plugin.SWInfo, kspVersion);
        }

        foreach (var info in DisabledPlugins)
        {
            CheckModKspVersion(info.Guid, info.SWInfo, kspVersion);
        }
    }

    private static void CheckModKspVersion(string guid, ModInfo modInfo, string kspVersion)
    {
        var unsupported = true;
        try
        {
            unsupported = !modInfo.SupportedKsp2Versions.IsSupported(kspVersion);
        }
        catch (Exception e)
        {
            Logger.LogError($"Unable to check KSP version for {guid} due to error {e}");
        }

        ModsUnsupported[guid] = unsupported;
    }



    internal static void InitializeSpaceWarpsLoadingActions()
    {
        Loading.AddAssetLoadingAction("bundles", "loading asset bundles", FunctionalLoadingActions.AssetBundleLoadingAction, "bundle");
        Loading.AddAssetLoadingAction("images", "loading images", FunctionalLoadingActions.ImageLoadingAction);
        Loading.AddAssetLoadingAction("soundbanks", "loading soundbanks", FunctionalLoadingActions.AssetSoundbankLoadingAction, "bnk");
    }
}<|MERGE_RESOLUTION|>--- conflicted
+++ resolved
@@ -247,13 +247,8 @@
         foreach (var dependency in descriptor.SWInfo.Dependencies)
         {
             Logger.LogInfo($"({descriptor.Name}) Attempting to check if dependency is resolved: {dependency.ID}");
-<<<<<<< HEAD
-            var info = spaceWarpInfos.FirstOrDefault(x => x.Guid == dependency.ID) ??
+            var info = spaceWarpInfos.FirstOrDefault(x => string.Equals(x.Guid, dependency.ID, StringComparison.InvariantCultureIgnoreCase)) ??
                        codelessInfosInOrder.FirstOrDefault(x => string.Equals(x.Guid, dependency.ID, StringComparison.InvariantCultureIgnoreCase));
-=======
-            var info = spaceWarpInfos.FirstOrDefault(x => string.Equals(x.Guid, dependency.ID, StringComparison.InvariantCultureIgnoreCase)) ??
-                       codelessInfosInOrder.FirstOrDefault(x => x.Guid == dependency.ID);
->>>>>>> e2a2d267
             if (info == null || !VersionUtility.IsSupported(info.SWInfo.Version, dependency.Version.Min,
                     dependency.Version.Max)) return false;
         }
