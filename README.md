![Cool Banner](Cool_Banner.png)

# Space Warp
Space Warp is a mod loader for kerbal space program 2

Note: Use at your own risk, this is an early version which is expected to have a lot of changes
# Compiling
In order to compile this project you need the code from kerbal space program 2, so before you can build anything, copy everything in ``Kerbal Space Program 2\KSP2_x64_Data\Managed`` into ``external_dlls/``

<<<<<<< HEAD
Then run one of the build scripts and copy the contents from build to KSP2 root directory.
=======
Then compile the `spacewarp` project, then run the `ksp2_mod_loader_patcher` project.
>>>>>>> 0304e514

Then run KSP2, and wait until the title screen, there should then be a mods folder under the `KSP2_X64_data` folder

Then drag any mods into that folder that follow the structure below

Mods are just monobehaviours for now, with 2 fields, Logger for Logging, and Manager that points to Spacewarp

A mod template generator exists as a python script


## Mods structure
Still in progress
* KSP2_directory/KSP2_x64_Data/Mods
  * example_mod
    * modinfo.json
    * README.md
    * assets/
      * assembly/
        * parts/
            * *.json
        * models/
            * *.json
        * resources/
            * *.json
    * bin/
    * config/
<|MERGE_RESOLUTION|>--- conflicted
+++ resolved
@@ -7,11 +7,8 @@
 # Compiling
 In order to compile this project you need the code from kerbal space program 2, so before you can build anything, copy everything in ``Kerbal Space Program 2\KSP2_x64_Data\Managed`` into ``external_dlls/``
 
-<<<<<<< HEAD
-Then run one of the build scripts and copy the contents from build to KSP2 root directory.
-=======
-Then compile the `spacewarp` project, then run the `ksp2_mod_loader_patcher` project.
->>>>>>> 0304e514
+
+Then run one of the build scripts and copy the contents from build to KSP2 root directory
 
 Then run KSP2, and wait until the title screen, there should then be a mods folder under the `KSP2_X64_data` folder
 
