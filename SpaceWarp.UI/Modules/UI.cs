﻿using System.Collections.Generic;
using System.Runtime.CompilerServices;
using BepInEx.Bootstrap;
using KSP.Assets;
using KSP.Game;
using KSP.Game.Flow;
using SpaceWarp.API.Assets;
using SpaceWarp.API.Configuration;
using SpaceWarp.API.Loading;
using SpaceWarp.API.UI.Appbar;
using SpaceWarp.Backend.UI.Appbar;
using SpaceWarp.Backend.UI.Loading;
using SpaceWarp.InternalUtilities;
using SpaceWarp.UI.AvcDialog;
using SpaceWarp.UI.Console;
using SpaceWarp.UI.ModList;
using SpaceWarp.UI.Settings;
using UitkForKsp2.API;
using UnityEngine;
using UnityEngine.UIElements;
using ConfigManager = ConfigurationManager.ConfigurationManager;

namespace SpaceWarp.Modules;

public class UI : SpaceWarpModule
{
    public override string Name => "SpaceWarp.UI";

    internal static UI Instance;
    
    internal ConfigValue<Color> ConfigAllColor;
    internal ConfigValue<bool> ConfigCheckVersions;
    internal ConfigValue<bool> ConfigShowMainMenuWarningForOutdatedMods;
    internal ConfigValue<bool> ConfigShowMainMenuWarningForErroredMods;
    internal ConfigValue<Color> ConfigDebugColor;
    internal ConfigValue<int> ConfigDebugMessageLimit;
    internal ConfigValue<Color> ConfigErrorColor;
    internal ConfigValue<Color> ConfigInfoColor;
    internal ConfigValue<Color> ConfigMessageColor;
    internal ConfigValue<bool> ConfigShowConsoleButton;
    internal ConfigValue<bool> ConfigShowTimeStamps;
    internal ConfigValue<string> ConfigTimeStampFormat;
    internal ConfigValue<Color> ConfigWarningColor;
    internal ConfigManager ConfigurationManager;
    internal ModListController ModListController;
    internal SpaceWarpConsole SpaceWarpConsole;
<<<<<<< HEAD

=======
    
    
>>>>>>> 403a8df4
    public override void LoadModule()
    {
        AppbarBackend.AppBarInFlightSubscriber.AddListener(Appbar.LoadAllButtons);
        AppbarBackend.AppBarOABSubscriber.AddListener(Appbar.LoadOABButtons);
        Instance = this;
        ConfigErrorColor = new(ModuleConfiguration.Bind("Debug Console", "Color Error", Color.red,
            "The color for log messages that have the level: Error/Fatal (bolded)"));
        ConfigWarningColor = new(ModuleConfiguration.Bind("Debug Console", "Color Warning", Color.yellow,
            "The color for log messages that have the level: Warning"));
        ConfigMessageColor = new(ModuleConfiguration.Bind("Debug Console", "Color Message", Color.white,
            "The color for log messages that have the level: Message"));
        ConfigInfoColor = new(ModuleConfiguration.Bind("Debug Console", "Color Info", Color.cyan,
            "The color for log messages that have the level: Info"));
        ConfigDebugColor = new(ModuleConfiguration.Bind("Debug Console", "Color Debug", Color.green,
            "The color for log messages that have the level: Debug"));
        ConfigAllColor = new(ModuleConfiguration.Bind("Debug Console", "Color All", Color.magenta,
            "The color for log messages that have the level: All"));
        ConfigShowConsoleButton = new(ModuleConfiguration.Bind("Debug Console", "Show Console Button", false,
            "Show console button in app.bar, requires restart"));
        ConfigShowTimeStamps = new(ModuleConfiguration.Bind("Debug Console", "Show Timestamps", true,
            "Show time stamps in debug console"));
        ConfigTimeStampFormat = new(ModuleConfiguration.Bind("Debug Console", "Timestamp Format", "HH:mm:ss.fff",
            "The format for the timestamps in the debug console."));
        ConfigDebugMessageLimit = new(ModuleConfiguration.Bind("Debug Console", "Message Limit", 1000,
            "The maximum number of messages to keep in the debug console."));
        ConfigShowMainMenuWarningForOutdatedMods = new(ModuleConfiguration.Bind("Version Checking",
            "Show Warning for Outdated Mods", true,
            "Whether or not Space Warp should display a warning in main menu if there are outdated mods"));
        ConfigShowMainMenuWarningForErroredMods = new(ModuleConfiguration.Bind("Version Checking",
            "Show Warning for Errored Mods", true,
            "Whether or not Space Warp should display a warning in main menu if there are errored mods"));
        BepInEx.Logging.Logger.Listeners.Add(new SpaceWarpConsoleLogListener(this));
    }

    public override void PreInitializeModule()
    {
    }

    public override void InitializeModule()
    {
        ModuleLogger.LogInfo("Initializing UI");
        if (VersionChecking.Instance.ConfigFirstLaunch.Value)
        {
            var ui = new GameObject("Version Check Dialog");
            ui.Persist();
            ui.SetActive(true);

            // Generate a prompt for whether or not space warp should check mod versions
            var avcDialogUxml =
                AssetManager.GetAsset<VisualTreeAsset>(
                    $"{SpaceWarpPlugin.ModGuid}/avcdialog/ui/avcdialog/avcdialog.uxml");
            var avcDialog = Window.CreateFromUxml(avcDialogUxml, "Space Warp AVC Dialog", ui.transform, true);

            var avcDialogController = avcDialog.gameObject.AddComponent<AvcDialogController>();
            avcDialogController.Module = VersionChecking.Instance;
        }

        InitializeUI();
    }

    public override void PostInitializeModule()
    {
        ModuleLogger.LogInfo("Post Initializing UI");
        InitializeSettingsUI();
        ModListController.AddMainMenuItem();
    }

    public override List<string> Prerequisites => new()
    {
        "SpaceWarp.VersionChecking"
    };
    
    private void InitializeUI()
    {
<<<<<<< HEAD
        ConfigurationManager = (ConfigurationManager.ConfigurationManager)Chainloader
            .PluginInfos[ConfigManager.GUID].Instance;

        var ui = new GameObject("Space Warp UI");
        ui.Persist();
        ui.SetActive(true);

        var modListUxml = AssetManager.GetAsset<VisualTreeAsset>(
            $"{SpaceWarpPlugin.ModGuid}/modlist/ui/modlist/modlist.uxml"
        );
        var modList = Window.CreateFromUxml(modListUxml, "Space Warp Mod List", ui.transform, true);
        ModListController = modList.gameObject.AddComponent<ModListController>();

        var swConsoleUxml = AssetManager.GetAsset<VisualTreeAsset>(
            $"{SpaceWarpPlugin.ModGuid}/swconsole/ui/console/console.uxml"
        );
=======
        ConfigurationManager =
            (ConfigurationManager.ConfigurationManager)Chainloader
                .PluginInfos[ConfigManager.GUID].Instance;
        
        var ui = new GameObject("Space Warp UI");
        ui.Persist();
        ui.SetActive(true);
        
        var modListUxml = AssetManager.GetAsset<VisualTreeAsset>($"{SpaceWarpPlugin.ModGuid}/modlist/ui/modlist/modlist.uxml");
        var modList = Window.CreateFromUxml(modListUxml, "Space Warp Mod List", ui.transform, true);
        ModListController = modList.gameObject.AddComponent<ModListController>();
        
        var swConsoleUxml = AssetManager.GetAsset<VisualTreeAsset>($"{SpaceWarpPlugin.ModGuid}/swconsole/ui/console/console.uxml");
>>>>>>> 403a8df4
        var swConsole = Window.CreateFromUxml(swConsoleUxml, "Space Warp Console", ui.transform, true);
        SpaceWarpConsole = swConsole.gameObject.AddComponent<SpaceWarpConsole>();
    }
    
    
    private static void InitializeSettingsUI()
    {
        GameObject settingsController = new("Space Warp Settings Controller");
        settingsController.Persist();
        settingsController.AddComponent<SettingsMenuController>();
        settingsController.SetActive(true);
    }
}<|MERGE_RESOLUTION|>--- conflicted
+++ resolved
@@ -44,12 +44,8 @@
     internal ConfigManager ConfigurationManager;
     internal ModListController ModListController;
     internal SpaceWarpConsole SpaceWarpConsole;
-<<<<<<< HEAD
 
-=======
-    
-    
->>>>>>> 403a8df4
+
     public override void LoadModule()
     {
         AppbarBackend.AppBarInFlightSubscriber.AddListener(Appbar.LoadAllButtons);
@@ -124,7 +120,6 @@
     
     private void InitializeUI()
     {
-<<<<<<< HEAD
         ConfigurationManager = (ConfigurationManager.ConfigurationManager)Chainloader
             .PluginInfos[ConfigManager.GUID].Instance;
 
@@ -141,21 +136,7 @@
         var swConsoleUxml = AssetManager.GetAsset<VisualTreeAsset>(
             $"{SpaceWarpPlugin.ModGuid}/swconsole/ui/console/console.uxml"
         );
-=======
-        ConfigurationManager =
-            (ConfigurationManager.ConfigurationManager)Chainloader
-                .PluginInfos[ConfigManager.GUID].Instance;
         
-        var ui = new GameObject("Space Warp UI");
-        ui.Persist();
-        ui.SetActive(true);
-        
-        var modListUxml = AssetManager.GetAsset<VisualTreeAsset>($"{SpaceWarpPlugin.ModGuid}/modlist/ui/modlist/modlist.uxml");
-        var modList = Window.CreateFromUxml(modListUxml, "Space Warp Mod List", ui.transform, true);
-        ModListController = modList.gameObject.AddComponent<ModListController>();
-        
-        var swConsoleUxml = AssetManager.GetAsset<VisualTreeAsset>($"{SpaceWarpPlugin.ModGuid}/swconsole/ui/console/console.uxml");
->>>>>>> 403a8df4
         var swConsole = Window.CreateFromUxml(swConsoleUxml, "Space Warp Console", ui.transform, true);
         SpaceWarpConsole = swConsole.gameObject.AddComponent<SpaceWarpConsole>();
     }
