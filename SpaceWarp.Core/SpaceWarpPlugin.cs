﻿global using UnityObject = UnityEngine.Object;
global using System.Linq;
using System;
using System.IO;
using System.Reflection;
using BepInEx;
using BepInEx.Logging;
using HarmonyLib;
using I2.Loc;
using JetBrains.Annotations;
using KSP.IO;
using KSP.ScriptInterop.impl.moonsharp;
using MoonSharp.Interpreter;
using MoonSharp.Interpreter.Interop;
using SpaceWarp.API.Loading;
using SpaceWarp.API.Lua;
using SpaceWarp.API.Mods;
using UitkForKsp2;
using SpaceWarp.Modules;
using SpaceWarp.Patching.LoadingActions;

namespace SpaceWarp;

[BepInDependency("com.bepis.bepinex.configurationmanager", "17.1")]
[BepInDependency(UitkForKsp2Plugin.ModGuid, UitkForKsp2Plugin.ModVer)]
[BepInIncompatibility("com.shadow.quantum")]
[BepInPlugin(ModGuid, ModName, ModVer)]
public sealed class SpaceWarpPlugin : BaseSpaceWarpPlugin
{
    public static SpaceWarpPlugin Instance;
<<<<<<< HEAD
    [PublicAPI] public const string ModGuid = "com.github.x606.spacewarp";
    [PublicAPI] public const string ModName = "Space Warp";
    [PublicAPI] public const string ModVer = "1.5.0"; // TODO: Don't hard code this, but I don't know much msbuild stuff so @munix wil have to do that,
                                                      //       and @munix is really lazy to do it right now but he definitely will at some point :P
=======
    public const string ModGuid = "com.github.x606.spacewarp";
    public const string ModName = "Space Warp";
    public const string ModVer = "1.5.0"; // TODO: Don't hard code this, but I don't know much msbuild stuff so @munix wil have to do that
>>>>>>> 403a8df4

    internal ScriptEnvironment GlobalLuaState;

    internal new static ManualLogSource Logger;

    public SpaceWarpPlugin()
    {
        Assembly.LoadFile(
            $"{new FileInfo(Assembly.GetExecutingAssembly().Location).Directory.FullName}\\SpaceWarp.dll");
        Logger = base.Logger;
        Instance = this;
    }

    private static void OnLanguageSourceAssetLoaded(LanguageSourceAsset asset)
    {
        if (!asset || LocalizationManager.Sources.Contains(asset.mSource))
        {
            return;
        }

        asset.mSource.owner = asset;
        LocalizationManager.AddSource(asset.mSource);
    }
    public void Awake()
    {
        IOProvider.Init();

        Harmony.CreateAndPatchAll(typeof(SpaceWarpPlugin).Assembly, ModGuid);
        ModuleManager.LoadAllModules();

        Loading.AddAssetLoadingAction("bundles", "loading asset bundles", FunctionalLoadingActions.AssetBundleLoadingAction, "bundle");
        Loading.AddAssetLoadingAction("images", "loading images", FunctionalLoadingActions.ImageLoadingAction);
        Loading.AddAddressablesLoadingAction<LanguageSourceAsset>("localization","language_source",OnLanguageSourceAssetLoaded);
    }

    private void SetupLuaState()
    {
        // I have been warned and I do not care
        UserData.RegistrationPolicy = InteropRegistrationPolicy.Automatic;

        GlobalLuaState = (ScriptEnvironment)Game.ScriptEnvironment;
        GlobalLuaState.script.Globals["SWLog"] = Logger;

        // Now we loop over every assembly and import static lua classes for methods
        foreach (var assembly in AppDomain.CurrentDomain.GetAssemblies())
        {
            UserData.RegisterAssembly(assembly);
            foreach (var type in assembly.GetTypes())
            {
                // Now we can easily create API Objects from a [SpaceWarpLuaAPI] attribute
                foreach (var attr in type.GetCustomAttributes())
                {
                    if (attr is not SpaceWarpLuaAPIAttribute luaAPIAttribute) continue;
                    // As this seems to be used here
                    GlobalLuaState.script.Globals[luaAPIAttribute.LuaName] = UserData.CreateStatic(type);
                    break;
                }
            }
        }
    }

    public override void OnPreInitialized()
    {
        ModuleManager.PreInitializeAllModules();
    }

    public override void OnInitialized()
    {
        ModuleManager.InitializeAllModules();
        SetupLuaState();
    }

    public override void OnPostInitialized()
    {
        ModuleManager.PostInitializeAllModules();
    }
}<|MERGE_RESOLUTION|>--- conflicted
+++ resolved
@@ -28,17 +28,12 @@
 public sealed class SpaceWarpPlugin : BaseSpaceWarpPlugin
 {
     public static SpaceWarpPlugin Instance;
-<<<<<<< HEAD
+
     [PublicAPI] public const string ModGuid = "com.github.x606.spacewarp";
     [PublicAPI] public const string ModName = "Space Warp";
     [PublicAPI] public const string ModVer = "1.5.0"; // TODO: Don't hard code this, but I don't know much msbuild stuff so @munix wil have to do that,
                                                       //       and @munix is really lazy to do it right now but he definitely will at some point :P
-=======
-    public const string ModGuid = "com.github.x606.spacewarp";
-    public const string ModName = "Space Warp";
-    public const string ModVer = "1.5.0"; // TODO: Don't hard code this, but I don't know much msbuild stuff so @munix wil have to do that
->>>>>>> 403a8df4
-
+                                                      
     internal ScriptEnvironment GlobalLuaState;
 
     internal new static ManualLogSource Logger;
